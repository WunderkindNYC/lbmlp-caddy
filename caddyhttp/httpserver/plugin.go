--- conflicted
+++ resolved
@@ -209,7 +209,6 @@
 // MakeServers uses the newly-created siteConfigs to
 // create and return a list of server instances.
 func (h *httpContext) MakeServers() ([]caddy.Server, error) {
-<<<<<<< HEAD
 	// make a rough estimate as to whether we're in a "production
 	// environment/system" - start by assuming that most production
 	// servers will set their default CA endpoint to a public,
@@ -222,8 +221,6 @@
 		}
 	}
 
-	var atLeastOneSiteLooksLikeProduction bool
-=======
 	// Iterate each site configuration and make sure that:
 	// 1) TLS is disabled for explicitly-HTTP sites (necessary
 	//    when an HTTP address shares a block containing tls)
@@ -231,7 +228,7 @@
 	//    currently, QUIC does not support ClientAuth (TODO:
 	//    revisit this when our QUIC implementation supports it)
 	// 3) if TLS ClientAuth is used, StrictHostMatching is on
->>>>>>> 2922d09b
+	var atLeastOneSiteLooksLikeProduction bool
 	for _, cfg := range h.siteConfigs {
 		// see if all the addresses (both sites and
 		// listeners) are loopback to help us determine
